--- conflicted
+++ resolved
@@ -4,11 +4,7 @@
 language: go
 
 go:
-<<<<<<< HEAD
-  - 1.14.x
-=======
   - 1.15.x
->>>>>>> b85f227e
 
 env:
   global:
